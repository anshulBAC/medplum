--- conflicted
+++ resolved
@@ -43,20 +43,11 @@
     "postcss-preset-mantine": "1.17.0",
     "react": "19.1.0",
     "react-chartjs-2": "5.3.0",
-<<<<<<< HEAD
-    "react-dom": "18.2.0",
-    "react-router": "^7.5.3",
-    "rimraf": "6.0.1",
-    "typescript": "5.8.3",
-    "vite": "^6.3.4",
-    "vitest": "3.1.1"
-=======
     "react-dom": "19.1.0",
     "react-router": "7.6.0",
     "rimraf": "6.0.1",
     "typescript": "5.8.3",
     "vite": "6.3.5",
     "vitest": "3.1.3"
->>>>>>> 4cb9bdde
   }
 }