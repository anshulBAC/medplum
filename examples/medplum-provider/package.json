--- conflicted
+++ resolved
@@ -49,16 +49,10 @@
     "@types/node": "20.19.11",
     "@types/react": "19.1.12",
     "@types/react-big-calendar": "1.16.2",
-<<<<<<< HEAD
-    "@types/react-dom": "19.1.7",
-    "@vitejs/plugin-react": "5.0.1",
-    "dayjs": "1.11.13",
-    "fast-xml-parser": "5.2.5",
-=======
     "@types/react-dom": "19.1.9",
     "@vitejs/plugin-react": "5.0.2",
+    "fast-xml-parser": "5.2.5",
     "dayjs": "1.11.18",
->>>>>>> 70cbdd9b
     "jsdom": "26.1.0",
     "jszip": "3.10.1",
     "postcss": "8.5.6",
