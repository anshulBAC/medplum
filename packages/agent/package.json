--- conflicted
+++ resolved
@@ -28,14 +28,10 @@
     "@medplum/core": "4.3.11",
     "@medplum/hl7": "4.3.11",
     "dcmjs-dimse": "0.3.0",
-<<<<<<< HEAD
-    "iconv-lite": "0.6.3",
+    "iconv-lite": "0.7.0",
     "pino": "9.9.0",
     "pino-pretty": "13.1.1",
     "pino-roll": "3.1.0",
-=======
-    "iconv-lite": "0.7.0",
->>>>>>> 3b06be3e
     "semver": "7.7.2",
     "ws": "8.18.3"
   },
