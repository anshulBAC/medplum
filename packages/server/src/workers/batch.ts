import {
  ContentType,
  createReference,
  getReferenceString,
  isOk,
  OperationOutcomeError,
  serverError,
  WithId,
} from '@medplum/core';
import { FhirRequest, FhirRouter } from '@medplum/fhir-router';
import { AsyncJob, Bundle, Login, Project, ProjectMembership } from '@medplum/fhirtypes';
import { Job, Queue, QueueBaseOptions, Worker } from 'bullmq';
<<<<<<< HEAD
import { randomUUID } from 'node:crypto';
=======
import { getUserConfiguration } from '../auth/me';
>>>>>>> 215cedef
import { getAuthenticatedContext, tryRunInRequestContext } from '../context';
import { getRepoForLogin } from '../fhir/accesspolicy';
import { uploadBinaryData } from '../fhir/binary';
import { AsyncJobExecutor } from '../fhir/operations/utils/asyncjobexecutor';
import { getSystemRepo } from '../fhir/repo';
import { getLogger } from '../logger';
import { queueRegistry, WorkerInitializer } from './utils';

/*
 * The batch worker runs a batch asynchronously,
 * decoupled from an individual HTTP request.
 */

export interface BatchJobData {
  readonly asyncJob: WithId<AsyncJob>;
  readonly bundle: Bundle;
  readonly login: Login;
  readonly project: WithId<Project>;
  readonly membership: WithId<ProjectMembership>;
  readonly traceId?: string;
}

const queueName = 'BatchQueue';
const jobName = 'BatchJobData';

export const initBatchWorker: WorkerInitializer = (config) => {
  const defaultOptions: QueueBaseOptions = {
    connection: config.redis,
  };

  const queue = new Queue<BatchJobData>(queueName, {
    ...defaultOptions,
    defaultJobOptions: { attempts: 1 },
  });

  const worker = new Worker<BatchJobData>(
    queueName,
    (job) => tryRunInRequestContext(randomUUID(), job.data.traceId, () => execBatchJob(job)),
    {
      ...defaultOptions,
      ...config.bullmq,
    }
  );

  return { queue, worker, name: queueName };
};

/**
 * Returns the batch queue instance.
 * This is used by the unit tests.
 * @returns The batch queue (if available).
 */
export function getBatchQueue(): Queue<BatchJobData> | undefined {
  return queueRegistry.get(queueName);
}

/**
 * Adds a batch job to the queue.
 * @param job - The batch job details.
 * @returns The enqueued job.
 */
async function addBatchJobData(job: BatchJobData): Promise<Job<BatchJobData>> {
  const queue = queueRegistry.get<BatchJobData>(queueName);
  if (!queue) {
    throw new Error(`Job queue ${queueName} not available`);
  }
  return queue.add(jobName, job);
}

export async function queueBatchProcessing(batch: Bundle, asyncJob: WithId<AsyncJob>): Promise<Job<BatchJobData>> {
  const { traceId, login, project, membership } = getAuthenticatedContext();
  return addBatchJobData({ bundle: batch, asyncJob, login, project, membership, traceId });
}

/**
 * Executes a batch job.
 * @param job - The batch job details.
 */
export async function execBatchJob(job: Job<BatchJobData>): Promise<void> {
  const { bundle, login, project, membership } = job.data;
  const logger = getLogger();

  // Prepare the original submitting user's repo
  const userConfig = await getUserConfiguration(getSystemRepo(), project, membership);
  const repo = await getRepoForLogin({ login, project, membership, userConfig });
  const router = new FhirRouter();
  const req: FhirRequest = {
    method: 'POST',
    url: '/',
    pathname: '',
    params: Object.create(null),
    query: Object.create(null),
    body: bundle,
  };

  const systemRepo = getSystemRepo();
  const exec = new AsyncJobExecutor(systemRepo, job.data.asyncJob);

  // Intentionally swallow all errors thrown during or after execution of the batch request, since we do NOT want to
  // execute part or all of the batch more than once.
  // If this function does not throw an error, the job will be considered "successful" and not requeued
  try {
    const [outcome, result] = await router.handleRequest(req, repo);

    // Update the async job with system repo
    if (isOk(outcome)) {
      // Upload resulting Bundle JSON as Binary for async retrieval
      const binary = await uploadBinaryData(repo, JSON.stringify(result), { contentType: ContentType.FHIR_JSON });

      const bundle = result as Bundle;
      if (!bundle.entry) {
        return;
      }

      let errors = 0;
      for (const entry of bundle.entry) {
        if (!entry.response?.outcome || !isOk(entry.response.outcome)) {
          errors++;
        }
      }

      logger.info('Completed async batch request', {
        jobId: job.id,
        asyncJob: job.data.asyncJob.id,
        results: getReferenceString(binary),
        entries: bundle.entry.length,
        errors,
      });
      await exec.completeJob(systemRepo, {
        resourceType: 'Parameters',
        parameter: [{ name: 'results', valueReference: createReference(binary) }],
      });
    } else {
      logger.warn('Async batch request failed', {
        jobId: job.id,
        asyncJob: job.data.asyncJob.id,
        outcome,
      });
      await exec.failJob(systemRepo, new OperationOutcomeError(outcome));
    }
  } catch (err: any) {
    logger.error(`Async batch unhandled exception`, err);
    // Try to mark AsyncJob as failed, best effort
    await exec.failJob(systemRepo, new OperationOutcomeError(serverError(err))).catch(() => {});
  }
}<|MERGE_RESOLUTION|>--- conflicted
+++ resolved
@@ -10,11 +10,8 @@
 import { FhirRequest, FhirRouter } from '@medplum/fhir-router';
 import { AsyncJob, Bundle, Login, Project, ProjectMembership } from '@medplum/fhirtypes';
 import { Job, Queue, QueueBaseOptions, Worker } from 'bullmq';
-<<<<<<< HEAD
 import { randomUUID } from 'node:crypto';
-=======
 import { getUserConfiguration } from '../auth/me';
->>>>>>> 215cedef
 import { getAuthenticatedContext, tryRunInRequestContext } from '../context';
 import { getRepoForLogin } from '../fhir/accesspolicy';
 import { uploadBinaryData } from '../fhir/binary';
